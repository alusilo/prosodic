--- conflicted
+++ resolved
@@ -109,11 +109,6 @@
 
 	def maxW(self):
 		return self.posLimit[1]
-<<<<<<< HEAD
-=======
-
-
->>>>>>> e7f24f49
 
 
 
@@ -127,7 +122,6 @@
 		else:
 			return [ [ w[0] for w in wordlist ] ]
 
-<<<<<<< HEAD
 	def genSlotMatrix(self,wordtokens):
 		matrix=[]
 
@@ -135,12 +129,6 @@
 		rows_wordmatrix = self.genWordMatrix(wordtokens)
 
 		for row in rows_wordmatrix:
-=======
-	def genSlotMatrix(self,words):
-		matrix=[]
-
-		for row in self.genWordMatrix(words):
->>>>>>> e7f24f49
 			unitlist = []
 			id=-1
 			wordnum=-1
@@ -151,12 +139,8 @@
 					syllnum+=1
 					id+=1
 					wordpos=(syllnum+1,len(word.children))
-<<<<<<< HEAD
 					slot=Slot(id, unit, word.sylls_text[syllnum], wordpos, word, i_word=wordnum, i_syll_in_word=syllnum,wordtoken=row_wordtokens[wordnum])
 					unitlist.append(slot)
-=======
-					unitlist.append(Slot(id, unit, word.sylls_text[syllnum], wordpos, word, i_word=wordnum, i_syll_in_word=syllnum))
->>>>>>> e7f24f49
 
 			if not self.splitheavies:
 				matrix.append(unitlist)
